import dgram from "dgram";
import internalIp from "internal-ip";
import getMac from "getmac";

import HomebridgeWizLan from "../wiz";
import { Device } from "../types";
import { makeLogger } from "./logger";
<<<<<<< HEAD
import { Pilot as BulbPilot, Pilot } from "../accessories/WizBulb/pilot";
=======
import { Pilot as BulbPilot } from "../accessories/WizBulb/pilot";
>>>>>>> 59c23239
import { Pilot as SocketPilot } from "../accessories/WizSocket/pilot";

function strMac() {
  return getMac().toUpperCase().replace(/:/g, "");
}

function strIp() {
  return internalIp.v4.sync() ?? "0.0.0.0";
}

const BROADCAST_PORT = 38899;

function getNetworkConfig({ config }: HomebridgeWizLan) {
  return {
    ADDRESS: config.address ?? strIp(),
    PORT: config.port ?? 38900,
    BROADCAST: config.broadcast ?? "255.255.255.255",
    MAC: config.mac ?? strMac(),
  };
}

const getPilotQueue: {
  [key: string]: ((error: Error | null, pilot: any) => void)[];
} = {};
const getPilotDebounce: {
  [key: string]: {
    timeout: NodeJS.Timeout;
    callbacks: ((error: Error | null, pilot: any) => void)[];
  };
} = {};
export function getPilot<T>(
  wiz: HomebridgeWizLan,
  device: Device,
  callback: (error: Error | null, pilot: T) => void
) {
  const timeout = setTimeout(() => {
    const { callbacks } = getPilotDebounce[device.mac];
    getPilotInternal(wiz, device, (error, pilot) => {
      callbacks.map((cb) => cb(error, pilot));
    });
    delete getPilotDebounce[device.mac];
  }, 50);
  if (device.mac in getPilotDebounce) {
    clearTimeout(getPilotDebounce[device.mac].timeout);
  }
  getPilotDebounce[device.mac] = {
    timeout,
    callbacks: [callback, ...(getPilotDebounce[device.mac]?.callbacks ?? [])],
  };
}
function getPilotInternal<T>(
  wiz: HomebridgeWizLan,
  device: Device,
  callback: (error: Error | null, pilot: T) => void
) {
  if (device.mac in getPilotQueue) {
    getPilotQueue[device.mac].push(callback);
  } else {
    getPilotQueue[device.mac] = [callback];
  }
  wiz.log.debug(`[getPilot] Sending getPilot to ${device.mac}`);
  wiz.socket.send(
    `{"method":"getPilot","params":{}}`,
    BROADCAST_PORT,
    device.ip,
    (error: Error | null) => {
      if (error !== null && device.mac in getPilotQueue) {
        wiz.log.debug(
          `[Socket] Failed to send getPilot response to ${
            device.mac
          }: ${error.toString()}`
        );
        const callbacks = getPilotQueue[device.mac];
        delete getPilotQueue[device.mac];
        callbacks.map((f) => f(error, null));
      }
    }
  );
}

const setPilotQueue: { [key: string]: ((error: Error | null) => void)[] } = {};
export function setPilot(
  wiz: HomebridgeWizLan,
  device: Device,
  pilot: BulbPilot | SocketPilot,
  callback: (error: Error | null) => void
) {
<<<<<<< HEAD
  if (wiz.config.lastStatus) {
    // Keep only the settings that cannot change the bulb color
    Object.keys(pilot).forEach((key: string) => {
      if (['sceneId', 'speed', 'temp', 'dimming', 'r', 'g', 'b'].includes(key)) {
        delete pilot[key as keyof typeof pilot]
      }
    });
=======
  const pilotParams = {};
  if (wiz.config.lastStatus) {
    // Keep only the settings that cannot change the bulb color
    if (pilot.hasOwnProperty('state')) {
      Object.assign(pilotParams, { state: pilot.state })
    }
    if (pilot.hasOwnProperty('rssi')) {
      Object.assign(pilotParams, { rssi: pilot.rssi })
    }
    if (pilot.hasOwnProperty('mac')) {
      Object.assign(pilotParams, { mac: pilot.mac })
    }
    if (pilot.hasOwnProperty('src')) {
      Object.assign(pilotParams, { src: pilot.src })
    }
  } else {
    Object.assign(pilotParams, pilot);
>>>>>>> 59c23239
  }
  const msg = JSON.stringify({
    method: "setPilot",
    env: "pro",
    params: Object.assign(
      {
        mac: device.mac,
        src: "udp",
      },
<<<<<<< HEAD
      pilot,
=======
      pilotParams,
>>>>>>> 59c23239
    ),
  });
  if (device.ip in setPilotQueue) {
    setPilotQueue[device.ip].push(callback);
  } else {
    setPilotQueue[device.ip] = [callback];
  }
  wiz.log.debug(`[SetPilot][${device.ip}:${BROADCAST_PORT}] ${msg}`);
  wiz.socket.send(msg, BROADCAST_PORT, device.ip, (error: Error | null) => {
    if (error !== null && device.mac in setPilotQueue) {
      wiz.log.debug(
        `[Socket] Failed to send setPilot response to ${
          device.mac
        }: ${error.toString()}`
      );
      const callbacks = setPilotQueue[device.mac];
      delete setPilotQueue[device.mac];
      callbacks.map((f) => f(error));
    }
  });
}

export function createSocket(wiz: HomebridgeWizLan) {
  const log = makeLogger(wiz, "Socket");

  const socket = dgram.createSocket("udp4");

  socket.on("error", (err) => {
    log.error(`UDP Error: ${err}`);
  });

  socket.on("message", (msg, rinfo) => {
    const decryptedMsg = msg.toString("utf8");
    log.debug(
      `[${rinfo.address}:${rinfo.port}] Received message: ${decryptedMsg}`
    );
  });

  wiz.api.on("shutdown", () => {
    log.debug("Shutting down socket");
    socket.close();
  });

  return socket;
}

export function bindSocket(wiz: HomebridgeWizLan, onReady: () => void) {
  const log = makeLogger(wiz, "Socket");
  const { PORT, ADDRESS } = getNetworkConfig(wiz);
  log.info(`Setting up socket on ${ADDRESS ?? "0.0.0.0"}:${PORT}`);
  wiz.socket.bind(PORT, ADDRESS, () => {
    const sockAddress = wiz.socket.address();
    log.debug(
      `Socket Bound: UDP ${sockAddress.family} listening on ${sockAddress.address}:${sockAddress.port}`
    );
    wiz.socket.setBroadcast(true);
    onReady();
  });
}

export function registerDiscoveryHandler(
  wiz: HomebridgeWizLan,
  addDevice: (device: Device) => void
) {
  const log = makeLogger(wiz, "Discovery");

  log.debug("Initiating discovery handlers");

  try {
    wiz.socket.on("message", (msg, rinfo) => {
      const decryptedMsg = msg.toString("utf8");
      let response: any;
      const ip = rinfo.address;
      try {
        response = JSON.parse(decryptedMsg);
      } catch (err) {
        log.debug(
          `Error parsing JSON: ${err}\nFrom: ${rinfo.address} ${rinfo.port} Original: [${msg}] Decrypted: [${decryptedMsg}]`
        );
        return;
      }
      if (response.method === "registration") {
        const mac = response.result.mac;
        log.debug(`[${ip}@${mac}] Sending config request (getSystemConfig)`);
        // Send system config request
        wiz.socket.send(
          `{"method":"getSystemConfig","params":{}}`,
          BROADCAST_PORT,
          ip
        );
      } else if (response.method === "getSystemConfig") {
        const mac = response.result.mac;
        log.debug(`[${ip}@${mac}] Received config`);
        addDevice({
          ip,
          mac,
          model: response.result.moduleName,
        });
      } else if (response.method === "getPilot") {
        const mac = response.result.mac;
        if (mac in getPilotQueue) {
          const callbacks = getPilotQueue[mac];
          delete getPilotQueue[mac];
          callbacks.map((f) => f(null, response.result));
        }
      } else if (response.method === "setPilot") {
        const ip = rinfo.address;
        if (ip in setPilotQueue) {
          const callbacks = setPilotQueue[ip];
          delete setPilotQueue[ip];
          callbacks.map((f) =>
            f(response.error ? new Error(response.error.toString()) : null)
          );
        }
      }
    });
  } catch (err) {
    log.error(`Error: ${err}`);
  }
}

export function sendDiscoveryBroadcast(service: HomebridgeWizLan) {
  const { ADDRESS, MAC, BROADCAST } = getNetworkConfig(service);

  const log = makeLogger(service, "Discovery");
  log.info(`Sending discovery UDP broadcast to ${BROADCAST}:${BROADCAST_PORT}`);

  // Send generic discovery message
  service.socket.send(
    `{"method":"registration","params":{"phoneMac":"${MAC}","register":false,"phoneIp":"${ADDRESS}"}}`,
    BROADCAST_PORT,
    BROADCAST
  );

  // Send discovery message to listed devices
  if (Array.isArray(service.config.devices)) {
    for (const device of service.config.devices) {
      if (device.host) {
        log.info(`Sending discovery UDP broadcast to ${device.host}:${BROADCAST_PORT}`);
        service.socket.send(
          `{"method":"registration","params":{"phoneMac":"${MAC}","register":false,"phoneIp":"${ADDRESS}"}}`,
          BROADCAST_PORT,
          device.host
        );
      }
    }
  }
}<|MERGE_RESOLUTION|>--- conflicted
+++ resolved
@@ -5,11 +5,7 @@
 import HomebridgeWizLan from "../wiz";
 import { Device } from "../types";
 import { makeLogger } from "./logger";
-<<<<<<< HEAD
-import { Pilot as BulbPilot, Pilot } from "../accessories/WizBulb/pilot";
-=======
 import { Pilot as BulbPilot } from "../accessories/WizBulb/pilot";
->>>>>>> 59c23239
 import { Pilot as SocketPilot } from "../accessories/WizSocket/pilot";
 
 function strMac() {
@@ -97,7 +93,6 @@
   pilot: BulbPilot | SocketPilot,
   callback: (error: Error | null) => void
 ) {
-<<<<<<< HEAD
   if (wiz.config.lastStatus) {
     // Keep only the settings that cannot change the bulb color
     Object.keys(pilot).forEach((key: string) => {
@@ -105,25 +100,6 @@
         delete pilot[key as keyof typeof pilot]
       }
     });
-=======
-  const pilotParams = {};
-  if (wiz.config.lastStatus) {
-    // Keep only the settings that cannot change the bulb color
-    if (pilot.hasOwnProperty('state')) {
-      Object.assign(pilotParams, { state: pilot.state })
-    }
-    if (pilot.hasOwnProperty('rssi')) {
-      Object.assign(pilotParams, { rssi: pilot.rssi })
-    }
-    if (pilot.hasOwnProperty('mac')) {
-      Object.assign(pilotParams, { mac: pilot.mac })
-    }
-    if (pilot.hasOwnProperty('src')) {
-      Object.assign(pilotParams, { src: pilot.src })
-    }
-  } else {
-    Object.assign(pilotParams, pilot);
->>>>>>> 59c23239
   }
   const msg = JSON.stringify({
     method: "setPilot",
@@ -133,11 +109,7 @@
         mac: device.mac,
         src: "udp",
       },
-<<<<<<< HEAD
       pilot,
-=======
-      pilotParams,
->>>>>>> 59c23239
     ),
   });
   if (device.ip in setPilotQueue) {
